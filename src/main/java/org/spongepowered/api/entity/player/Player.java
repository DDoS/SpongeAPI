--- conflicted
+++ resolved
@@ -28,14 +28,11 @@
 import com.google.common.base.Optional;
 import org.spongepowered.api.effect.Viewer;
 import org.spongepowered.api.entity.living.Human;
-<<<<<<< HEAD
-import org.spongepowered.api.stats.Statistic;
-import org.spongepowered.api.stats.achievement.Achievement;
-=======
 import org.spongepowered.api.entity.player.gamemode.GameMode;
 import org.spongepowered.api.entity.player.gamemode.GameModes;
 import org.spongepowered.api.net.PlayerConnection;
->>>>>>> 9582b142
+import org.spongepowered.api.stats.Statistic;
+import org.spongepowered.api.stats.achievement.Achievement;
 import org.spongepowered.api.text.chat.ChatType;
 import org.spongepowered.api.text.message.Message;
 import org.spongepowered.api.text.title.Title;
@@ -130,7 +127,6 @@
     void clearTitle();
 
     /**
-<<<<<<< HEAD
      * Gets the current value for the given {@link Statistic}.
      *
      * @param statistic The statistic to return
@@ -219,7 +215,7 @@
      */
     void revokeAchievements();
 
-=======
+    /**
      * Gets the player's game mode.
      *
      * @return The player's game mode
@@ -242,5 +238,5 @@
      * @return The connection
      */
     PlayerConnection getConnection();
->>>>>>> 9582b142
+
 }