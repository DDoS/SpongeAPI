/*
 * This file is part of Sponge, licensed under the MIT License (MIT).
 *
 * Copyright (c) SpongePowered.org <http://www.spongepowered.org>
 * Copyright (c) contributors
 *
 * Permission is hereby granted, free of charge, to any person obtaining a copy
 * of this software and associated documentation files (the "Software"), to deal
 * in the Software without restriction, including without limitation the rights
 * to use, copy, modify, merge, publish, distribute, sublicense, and/or sell
 * copies of the Software, and to permit persons to whom the Software is
 * furnished to do so, subject to the following conditions:
 *
 * The above copyright notice and this permission notice shall be included in
 * all copies or substantial portions of the Software.
 *
 * THE SOFTWARE IS PROVIDED "AS IS", WITHOUT WARRANTY OF ANY KIND, EXPRESS OR
 * IMPLIED, INCLUDING BUT NOT LIMITED TO THE WARRANTIES OF MERCHANTABILITY,
 * FITNESS FOR A PARTICULAR PURPOSE AND NONINFRINGEMENT. IN NO EVENT SHALL THE
 * AUTHORS OR COPYRIGHT HOLDERS BE LIABLE FOR ANY CLAIM, DAMAGES OR OTHER
 * LIABILITY, WHETHER IN AN ACTION OF CONTRACT, TORT OR OTHERWISE, ARISING FROM,
 * OUT OF OR IN CONNECTION WITH THE SOFTWARE OR THE USE OR OTHER DEALINGS IN
 * THE SOFTWARE.
 */

package org.spongepowered.api.entity.player;

import org.spongepowered.api.effect.Viewer;
import org.spongepowered.api.entity.living.Human;
import org.spongepowered.api.entity.player.gamemode.GameMode;
import org.spongepowered.api.entity.player.gamemode.GameModes;
import org.spongepowered.api.net.PlayerConnection;
import org.spongepowered.api.text.Text;
import org.spongepowered.api.text.chat.ChatType;
import org.spongepowered.api.text.title.Title;
import org.spongepowered.api.text.translation.locale.Locales;
import org.spongepowered.api.util.command.CommandSource;

import java.util.Locale;

/**
 * A Player represents the in-game entity of a human playing on a server.
 * This is in contrast to User which represents the storage and data
 * associated with a Player.
 *
 * <p>Any methods called on Player that are not on User do not store any data
 * that persists across server restarts.</p>
 */
public interface Player extends Human, User, CommandSource, Viewer {

    /**
<<<<<<< HEAD
     * Gets the player's display name. If none set, returns their current
     * username.
     *
     * @return The player's display name
     */
    Text getDisplayName();

    /**
=======
>>>>>>> df717e81
     * Returns whether the {@link Player} can fly via the fly key.
     *
     * @return {@code True} if the {@link Player} is allowed to fly
     */
    boolean getAllowFlight();

    /**
     * Sets if the {@link Player} can fly via the fly key.
     *
     * @param allowFlight {@code True} if the player is allowed to fly
     */
    void setAllowFlight(boolean allowFlight);

    /**
     * Gets the locale used by the player.
     *
     * @return The player's locale
     * @see Locales
     */
    Locale getLocale();

    /**
     * Sends the message(s) with the specified {@link ChatType} on the client.
     *
     * @param type The chat type to send the messages to
     * @param messages The message(s) to send
     */
    void sendMessage(ChatType type, Text... messages);

    /**
     * Sends the message(s) with the specified {@link ChatType} on the client.
     *
     * @param type The chat type to send the messages to
     * @param messages The message(s) to send
     */
    void sendMessage(ChatType type, Iterable<Text> messages);

    /**
     * Sends a {@link Title} to this player.
     *
     * @param title The {@link Title} to send to the player
     */
    void sendTitle(Title title);

    /**
     * Removes the currently displayed {@link Title} from the player and resets
     * all settings back to default values.
     */
    void resetTitle();

    /**
     * Removes the currently displayed {@link Title} from the player's screen.
     */
    void clearTitle();

    /**
     * Gets the player's game mode.
     *
     * @return The player's game mode
     * @see GameModes
     */
    GameMode getGameMode();

    /**
     * Sets the players's game mode.
     *
     * @param gameMode The game mode to set
     * @see GameModes
     */
    void setGameMode(GameMode gameMode);

    /**
     * Gets the appropriate {@link PlayerConnection} linking this Player
     * to a client.
     *
     * @return The connection
     */
    PlayerConnection getConnection();
}<|MERGE_RESOLUTION|>--- conflicted
+++ resolved
@@ -49,17 +49,6 @@
 public interface Player extends Human, User, CommandSource, Viewer {
 
     /**
-<<<<<<< HEAD
-     * Gets the player's display name. If none set, returns their current
-     * username.
-     *
-     * @return The player's display name
-     */
-    Text getDisplayName();
-
-    /**
-=======
->>>>>>> df717e81
      * Returns whether the {@link Player} can fly via the fly key.
      *
      * @return {@code True} if the {@link Player} is allowed to fly
