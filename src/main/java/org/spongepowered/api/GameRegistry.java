--- conflicted
+++ resolved
@@ -69,11 +69,7 @@
 import java.io.InputStream;
 import java.net.URL;
 import java.util.Collection;
-<<<<<<< HEAD
-import java.util.List;
 import java.util.Locale;
-=======
->>>>>>> dc07fa0c
 import java.util.UUID;
 
 /**
@@ -555,11 +551,11 @@
     Optional<TextColor> getTextColor(String name);
 
     /**
-     * Gets a {@link List} of all possible {@link TextColor}s.
+     * Gets a {@link Collection} of all possible {@link TextColor}s.
      *
      * @return The list of all available {@link TextColor}s
      */
-    List<TextColor> getTextColors();
+    Collection<TextColor> getTextColors();
 
     /**
      * Gets the {@link TextStyle} with the provided name.
@@ -570,11 +566,11 @@
     Optional<TextStyle> getTextStyle(String name);
 
     /**
-     * Gets a {@link List} of all possible {@link TextStyle}s.
+     * Gets a {@link Collection} of all possible {@link TextStyle}s.
      *
      * @return The list of all available {@link TextStyle}s
      */
-    List<TextStyle> getTextStyles();
+    Collection<TextStyle> getTextStyles();
 
     /**
      * Gets the {@link ChatType} with the provided name.
@@ -585,11 +581,11 @@
     Optional<ChatType> getChatType(String name);
 
     /**
-     * Gets a {@link List} of all possible {@link TextStyle}s.
+     * Gets a {@link Collection} of all possible {@link TextStyle}s.
      *
      * @return The list of all available {@link TextStyle}s
      */
-    List<ChatType> getChatTypes();
+    Collection<ChatType> getChatTypes();
 
     /**
      * Gets the {@link SelectorType} with the provided name.
@@ -600,11 +596,11 @@
     Optional<SelectorType> getSelectorType(String name);
 
     /**
-     * Gets a {@link List} of all possible {@link ArgumentType}s.
+     * Gets a {@link Collection} of all possible {@link ArgumentType}s.
      *
      * @return The list of all available {@link ArgumentType}s
      */
-    List<ArgumentType<?>> getArgumentTypes();
+    Collection<ArgumentType<?>> getArgumentTypes();
 
     /**
      * Gets the {@link ArgumentType} with the provided name.
@@ -615,11 +611,11 @@
     Optional<ArgumentType<?>> getArgumentType(String name);
 
     /**
-     * Gets a {@link List} of all possible {@link SelectorType}s.
+     * Gets a {@link Collection} of all possible {@link SelectorType}s.
      *
      * @return The list of all available {@link SelectorType}s
      */
-    List<SelectorType> getSelectorTypes();
+    Collection<SelectorType> getSelectorTypes();
 
     /**
      * Gets the {@link Locale} with the provided name.
@@ -638,11 +634,11 @@
     Optional<Locale> getLocaleById(String id);
 
     /**
-     * Gets a {@link List} of all possible {@link Locale}s.
+     * Gets a {@link Collection} of all possible {@link Locale}s.
      *
      * @return The list of all available {@link Locale}s
      */
-    List<Locale> getLocales();
+    Collection<Locale> getLocales();
 
     /**
      * Gets the {@link Translation} with the provided ID.
