/*
 * This file is part of Sponge, licensed under the MIT License (MIT).
 *
 * Copyright (c) SpongePowered.org <http://www.spongepowered.org>
 * Copyright (c) contributors
 *
 * Permission is hereby granted, free of charge, to any person obtaining a copy
 * of this software and associated documentation files (the "Software"), to deal
 * in the Software without restriction, including without limitation the rights
 * to use, copy, modify, merge, publish, distribute, sublicense, and/or sell
 * copies of the Software, and to permit persons to whom the Software is
 * furnished to do so, subject to the following conditions:
 *
 * The above copyright notice and this permission notice shall be included in
 * all copies or substantial portions of the Software.
 *
 * THE SOFTWARE IS PROVIDED "AS IS", WITHOUT WARRANTY OF ANY KIND, EXPRESS OR
 * IMPLIED, INCLUDING BUT NOT LIMITED TO THE WARRANTIES OF MERCHANTABILITY,
 * FITNESS FOR A PARTICULAR PURPOSE AND NONINFRINGEMENT. IN NO EVENT SHALL THE
 * AUTHORS OR COPYRIGHT HOLDERS BE LIABLE FOR ANY CLAIM, DAMAGES OR OTHER
 * LIABILITY, WHETHER IN AN ACTION OF CONTRACT, TORT OR OTHERWISE, ARISING FROM,
 * OUT OF OR IN CONNECTION WITH THE SOFTWARE OR THE USE OR OTHER DEALINGS IN
 * THE SOFTWARE.
 */

package org.spongepowered.api.util.command;

import org.spongepowered.api.service.permission.Subject;
import org.spongepowered.api.text.Text;

/**
 * Something that can execute commands.
 *
 * <p>Examples of potential implementations include players, the server console,
 * RCON clients, web-based clients, command blocks, and so on.</p>
 */
public interface CommandSource extends Subject {

    /**
<<<<<<< HEAD
=======
     * Gets the name identifying this command source.
     *
     * @return The name of this command source
     */
    String getName();

    /**
     * Sends the plain text message(s) to source when possible.
     * <p>Use {@link #sendMessage(Message...)} for a formatted message.</p>
     *
     * @param messages The message(s)
     */
    void sendMessage(String... messages);

    /**
>>>>>>> 2c924918
     * Sends the formatted text message(s) to source when possible. If text formatting
     * is not supported in the implementation it will be displayed as plain text.
     *
     * @param messages The message(s)
     */
    void sendMessage(Text... messages);

    /**
     * Sends the formatted text message(s) to source when possible. If text formatting
     * is not supported in the implementation it will be displayed as plain text.
     *
     * @param messages The messages
     */
    void sendMessage(Iterable<Text> messages);

}<|MERGE_RESOLUTION|>--- conflicted
+++ resolved
@@ -37,8 +37,6 @@
 public interface CommandSource extends Subject {
 
     /**
-<<<<<<< HEAD
-=======
      * Gets the name identifying this command source.
      *
      * @return The name of this command source
@@ -46,15 +44,6 @@
     String getName();
 
     /**
-     * Sends the plain text message(s) to source when possible.
-     * <p>Use {@link #sendMessage(Message...)} for a formatted message.</p>
-     *
-     * @param messages The message(s)
-     */
-    void sendMessage(String... messages);
-
-    /**
->>>>>>> 2c924918
      * Sends the formatted text message(s) to source when possible. If text formatting
      * is not supported in the implementation it will be displayed as plain text.
      *
