/*
 * This file is part of Sponge, licensed under the MIT License (MIT).
 *
 * Copyright (c) SpongePowered.org <http://www.spongepowered.org>
 * Copyright (c) contributors
 *
 * Permission is hereby granted, free of charge, to any person obtaining a copy
 * of this software and associated documentation files (the "Software"), to deal
 * in the Software without restriction, including without limitation the rights
 * to use, copy, modify, merge, publish, distribute, sublicense, and/or sell
 * copies of the Software, and to permit persons to whom the Software is
 * furnished to do so, subject to the following conditions:
 *
 * The above copyright notice and this permission notice shall be included in
 * all copies or substantial portions of the Software.
 *
 * THE SOFTWARE IS PROVIDED "AS IS", WITHOUT WARRANTY OF ANY KIND, EXPRESS OR
 * IMPLIED, INCLUDING BUT NOT LIMITED TO THE WARRANTIES OF MERCHANTABILITY,
 * FITNESS FOR A PARTICULAR PURPOSE AND NONINFRINGEMENT. IN NO EVENT SHALL THE
 * AUTHORS OR COPYRIGHT HOLDERS BE LIABLE FOR ANY CLAIM, DAMAGES OR OTHER
 * LIABILITY, WHETHER IN AN ACTION OF CONTRACT, TORT OR OTHERWISE, ARISING FROM,
 * OUT OF OR IN CONNECTION WITH THE SOFTWARE OR THE USE OR OTHER DEALINGS IN
 * THE SOFTWARE.
 */

package org.spongepowered.api.event;

import com.flowpowered.math.vector.Vector3d;
import com.flowpowered.math.vector.Vector3f;
import com.flowpowered.math.vector.Vector3i;
import com.google.common.base.Optional;
import com.google.common.cache.CacheBuilder;
import com.google.common.cache.CacheLoader;
import com.google.common.cache.LoadingCache;
import com.google.common.collect.Maps;
import org.spongepowered.api.Game;
import org.spongepowered.api.block.BlockLoc;
import org.spongepowered.api.block.BlockSnapshot;
import org.spongepowered.api.block.BlockType;
import org.spongepowered.api.block.data.BrewingStand;
import org.spongepowered.api.entity.Entity;
import org.spongepowered.api.entity.EntityInteractionType;
import org.spongepowered.api.entity.Item;
import org.spongepowered.api.entity.player.Player;
import org.spongepowered.api.entity.player.gamemode.GameMode;
import org.spongepowered.api.entity.projectile.FishHook;
import org.spongepowered.api.entity.projectile.Projectile;
import org.spongepowered.api.entity.projectile.source.ProjectileSource;
import org.spongepowered.api.entity.weather.Lightning;
import org.spongepowered.api.event.block.BlockBreakEvent;
import org.spongepowered.api.event.block.BlockBurnEvent;
import org.spongepowered.api.event.block.BlockChangeEvent;
import org.spongepowered.api.event.block.BlockDispenseEvent;
import org.spongepowered.api.event.block.BlockIgniteEvent;
import org.spongepowered.api.event.block.BlockInteractEvent;
import org.spongepowered.api.event.block.BlockMoveEvent;
import org.spongepowered.api.event.block.BlockPlaceEvent;
import org.spongepowered.api.event.block.BlockRandomTickEvent;
import org.spongepowered.api.event.block.BlockUpdateEvent;
import org.spongepowered.api.event.block.FloraGrowEvent;
import org.spongepowered.api.event.block.FluidSpreadEvent;
import org.spongepowered.api.event.block.LeafDecayEvent;
import org.spongepowered.api.event.block.data.BrewingStandBrewEvent;
import org.spongepowered.api.event.cause.Cause;
import org.spongepowered.api.event.entity.EntityBreakBlockEvent;
import org.spongepowered.api.event.entity.EntityChangeBlockEvent;
import org.spongepowered.api.event.entity.EntityChangeHealthEvent;
import org.spongepowered.api.event.entity.EntityCollisionEvent;
import org.spongepowered.api.event.entity.EntityCollisionWithBlockEvent;
import org.spongepowered.api.event.entity.EntityCollisionWithEntityEvent;
import org.spongepowered.api.event.entity.EntityConstructingEvent;
import org.spongepowered.api.event.entity.EntityDeathEvent;
import org.spongepowered.api.event.entity.EntityDismountEvent;
import org.spongepowered.api.event.entity.EntityDropItemEvent;
import org.spongepowered.api.event.entity.EntityInteractBlockEvent;
import org.spongepowered.api.event.entity.EntityInteractEntityEvent;
import org.spongepowered.api.event.entity.EntityInteractEvent;
import org.spongepowered.api.event.entity.EntityMountEvent;
import org.spongepowered.api.event.entity.EntityMoveEvent;
import org.spongepowered.api.event.entity.EntityPickUpItemEvent;
import org.spongepowered.api.event.entity.EntityPlaceBlockEvent;
import org.spongepowered.api.event.entity.EntitySpawnEvent;
import org.spongepowered.api.event.entity.EntityTameEvent;
import org.spongepowered.api.event.entity.EntityTeleportEvent;
import org.spongepowered.api.event.entity.EntityUpdateEvent;
import org.spongepowered.api.event.entity.ProjectileLaunchEvent;
import org.spongepowered.api.event.entity.living.player.PlayerBreakBlockEvent;
import org.spongepowered.api.event.entity.living.player.PlayerChangeBlockEvent;
import org.spongepowered.api.event.entity.living.player.PlayerChangeGameModeEvent;
import org.spongepowered.api.event.entity.living.player.PlayerChangeWorldEvent;
import org.spongepowered.api.event.entity.living.player.PlayerChatEvent;
import org.spongepowered.api.event.entity.living.player.PlayerDeathEvent;
import org.spongepowered.api.event.entity.living.player.PlayerDropItemEvent;
import org.spongepowered.api.event.entity.living.player.PlayerInteractBlockEvent;
import org.spongepowered.api.event.entity.living.player.PlayerInteractEntityEvent;
import org.spongepowered.api.event.entity.living.player.PlayerInteractEvent;
import org.spongepowered.api.event.entity.living.player.PlayerJoinEvent;
import org.spongepowered.api.event.entity.living.player.PlayerMoveEvent;
import org.spongepowered.api.event.entity.living.player.PlayerPickUpItemEvent;
import org.spongepowered.api.event.entity.living.player.PlayerPlaceBlockEvent;
import org.spongepowered.api.event.entity.living.player.PlayerQuitEvent;
import org.spongepowered.api.event.entity.living.player.PlayerUpdateEvent;
import org.spongepowered.api.event.entity.living.player.fishing.PlayerCastFishingLineEvent;
import org.spongepowered.api.event.entity.living.player.fishing.PlayerHookedEntityEvent;
import org.spongepowered.api.event.entity.living.player.fishing.PlayerRetractFishingLineEvent;
import org.spongepowered.api.event.message.CommandEvent;
import org.spongepowered.api.event.message.MessageEvent;
import org.spongepowered.api.event.server.StatusPingEvent;
import org.spongepowered.api.event.weather.LightningStrikeEvent;
import org.spongepowered.api.event.weather.WeatherChangeEvent;
import org.spongepowered.api.event.world.ChunkForcedEvent;
import org.spongepowered.api.event.world.ChunkLoadEvent;
import org.spongepowered.api.event.world.ChunkPostGenerateEvent;
import org.spongepowered.api.event.world.ChunkPostPopulateEvent;
import org.spongepowered.api.event.world.ChunkPreGenerateEvent;
import org.spongepowered.api.event.world.ChunkPrePopulateEvent;
import org.spongepowered.api.event.world.ChunkUnforcedEvent;
import org.spongepowered.api.event.world.ChunkUnloadEvent;
import org.spongepowered.api.event.world.GameRuleChangeEvent;
import org.spongepowered.api.event.world.WorldLoadEvent;
import org.spongepowered.api.event.world.WorldUnloadEvent;
import org.spongepowered.api.item.inventory.ItemStack;
import org.spongepowered.api.status.StatusClient;
import org.spongepowered.api.text.Text;
import org.spongepowered.api.util.Direction;
import org.spongepowered.api.util.command.CommandSource;
import org.spongepowered.api.util.event.factory.ClassGeneratorProvider;
import org.spongepowered.api.util.event.factory.EventFactory;
import org.spongepowered.api.util.event.factory.FactoryProvider;
import org.spongepowered.api.util.event.factory.NullPolicy;
import org.spongepowered.api.world.Chunk;
import org.spongepowered.api.world.ChunkManager.LoadingTicket;
import org.spongepowered.api.world.Location;
import org.spongepowered.api.world.World;
import org.spongepowered.api.world.gen.Populator;
import org.spongepowered.api.world.weather.Weather;
import org.spongepowered.api.world.weather.WeatherVolume;

import java.util.Collection;
import java.util.List;
import java.util.Map;

import javax.annotation.Nullable;

/**
 * Generates Sponge event implementations.
 */
public final class SpongeEventFactory {

    private static final FactoryProvider factoryProvider;
    private static final LoadingCache<Class<?>, EventFactory<?>> factories;

    static {
        factoryProvider = new ClassGeneratorProvider("org.spongepowered.api.event.impl");
        factoryProvider.setNullPolicy(NullPolicy.NON_NULL_BY_DEFAULT);

        factories = CacheBuilder.newBuilder()
                .build(
                        new CacheLoader<Class<?>, EventFactory<?>>() {
                            @Override
                            public EventFactory<?> load(Class<?> type) {
                                return factoryProvider.create(type, AbstractEvent.class);
                            }
                        });
    }

    private SpongeEventFactory() {
    }

    @SuppressWarnings("unchecked")
    private static <T> T createEvent(Class<T> type, Map<String, Object> values) {
        return (T) factories.getUnchecked(type).apply(values);
    }

    /**
     * Creates a new {@link BlockBreakEvent}.
     *
     * @param game The game instance for this {@link GameEvent}
     * @param cause The cause of the event, can be null
     * @param block The block affected by this event
     * @param replacementBlock The block that will replace the existing block
     * @param exp The experience to give, or take for negative values
     * @param droppedItems The items to drop
     * @return A new instance of the event
     */
    public static BlockBreakEvent createBlockBreak(Game game, Cause cause, BlockLoc block, BlockSnapshot replacementBlock, double exp,
            Collection<Item> droppedItems) {
        Map<String, Object> values = Maps.newHashMap();
        values.put("game", game);
        values.put("cause", Optional.fromNullable(cause));
        values.put("block", block);
        values.put("replacementBlock", replacementBlock);
        values.put("exp", exp);
        values.put("droppedItems", droppedItems);
        return createEvent(BlockBreakEvent.class, values);
    }

    /**
     * Creates a new {@link BlockBurnEvent}.
     *
     * @param game The game instance for this {@link GameEvent}
     * @param cause The cause of the event, can be null
     * @param block The block affected by this event
     * @param replacementBlock The block that will replace the existing block
     * @return A new instance of the event
     */
    public static BlockBurnEvent createBlockBurn(Game game, Cause cause, BlockLoc block, BlockSnapshot replacementBlock) {
        Map<String, Object> values = Maps.newHashMap();
        values.put("game", game);
        values.put("cause", Optional.fromNullable(cause));
        values.put("block", block);
        values.put("replacementBlock", replacementBlock);
        return createEvent(BlockBurnEvent.class, values);
    }

    /**
     * Creates a new {@link BlockChangeEvent}.
     *
     * @param game The game instance for this {@link GameEvent}
     * @param cause The cause of the event, can be null
     * @param block The block affected by this event
     * @param replacementBlock The block that will replace the existing block
     * @return A new instance of the event
     */
    public static BlockChangeEvent createBlockChange(Game game, Cause cause, BlockLoc block, BlockSnapshot replacementBlock) {
        Map<String, Object> values = Maps.newHashMap();
        values.put("game", game);
        values.put("cause", Optional.fromNullable(cause));
        values.put("block", block);
        values.put("replacementBlock", replacementBlock);
        return createEvent(BlockChangeEvent.class, values);
    }

    /**
     * Creates a new {@link BlockDispenseEvent}.
     *
     * @param game The game instance for this {@link GameEvent}
     * @param cause The cause of the event, can be null
     * @param block The block affected by this event
     * @param velocity The velocity to dispense the item at
     * @param dispensedItem The item to dispense from the block
     * @return A new instance of the event
     */
    public static BlockDispenseEvent createBlockDispense(Game game, Cause cause, BlockLoc block, Vector3d velocity, ItemStack dispensedItem) {
        Map<String, Object> values = Maps.newHashMap();
        values.put("game", game);
        values.put("cause", Optional.fromNullable(cause));
        values.put("block", block);
        values.put("velocity", velocity);
        values.put("dispensedItem", dispensedItem);
        return createEvent(BlockDispenseEvent.class, values);
    }

    /**
     * Creates a new {@link BlockIgniteEvent}.
     *
     * @param game The game instance for this {@link GameEvent}
     * @param cause The cause of the event, can be null
     * @param block The block affected by this event
     * @return A new instance of the event
     */
    public static BlockIgniteEvent createBlockIgnite(Game game, Cause cause, BlockLoc block) {
        Map<String, Object> values = Maps.newHashMap();
        values.put("game", game);
        values.put("cause", Optional.fromNullable(cause));
        values.put("block", block);
        return createEvent(BlockIgniteEvent.class, values);
    }

    /**
     * Creates a new {@link BlockInteractEvent}.
     *
     * @param game The game instance for this {@link GameEvent}
     * @param cause The cause of the event, can be null
     * @param block The block affected by this event
     * @return A new instance of the event
     */
    public static BlockInteractEvent createBlockInteract(Game game, Cause cause, BlockLoc block) {
        Map<String, Object> values = Maps.newHashMap();
        values.put("game", game);
        values.put("cause", Optional.fromNullable(cause));
        values.put("block", block);
        return createEvent(BlockInteractEvent.class, values);
    }

    /**
     * Creates a new {@link BlockMoveEvent}.
     *
     * @param game The game instance for this {@link GameEvent}
     * @param cause The cause of the event, can be null
     * @param blocks The blocks affected by this event
     * @return A new instance of the event
     */
    public static BlockMoveEvent createBlockMove(Game game, Cause cause, List<BlockLoc> blocks) {
        Map<String, Object> values = Maps.newHashMap();
        values.put("game", game);
        values.put("cause", Optional.fromNullable(cause));
        values.put("blocks", blocks);
        return createEvent(BlockMoveEvent.class, values);
    }

    /**
     * Creates a new {@link BlockPlaceEvent}.
     *
     * @param game The game instance for this {@link GameEvent}
     * @param cause The cause of the event, can be null
     * @param block The block affected by this event
     * @param replacementBlock The block that will replace the existing block
     * @return A new instance of the event
     */
    public static BlockPlaceEvent createBlockPlace(Game game, Cause cause, BlockLoc block, BlockSnapshot replacementBlock) {
        Map<String, Object> values = Maps.newHashMap();
        values.put("game", game);
        values.put("cause", Optional.fromNullable(cause));
        values.put("block", block);
        values.put("replacementBlock", replacementBlock);
        return createEvent(BlockPlaceEvent.class, values);
    }

    /**
     * Creates a new {@link BlockRandomTickEvent}.
     *
     * @param game The game instance for this {@link GameEvent}
     * @param cause The cause of the event, can be null
     * @param block The block affected by this event
     * @return A new instance of the event
     */
    public static BlockRandomTickEvent createBlockRandomTick(Game game, Cause cause, BlockLoc block) {
        Map<String, Object> values = Maps.newHashMap();
        values.put("game", game);
        values.put("cause", Optional.fromNullable(cause));
        values.put("block", block);
        return createEvent(BlockRandomTickEvent.class, values);
    }

    /**
     * Creates a new {@link BlockUpdateEvent}.
     *
     * @param game The game instance for this {@link GameEvent}
     * @param cause The cause of the event, can be null
     * @param block The block affected by this event
     * @param causeBlockType The block causing the update
     * @return A new instance of the event
     */
    public static BlockUpdateEvent createBlockUpdate(Game game, Cause cause, BlockLoc block, BlockType causeBlockType) {
        Map<String, Object> values = Maps.newHashMap();
        values.put("game", game);
        values.put("cause", Optional.fromNullable(cause));
        values.put("block", block);
        values.put("causeBlockType", causeBlockType);
        return createEvent(BlockUpdateEvent.class, values);
    }

    /**
     * Creates a new {@link FloraGrowEvent}.
     *
     * @param game The game instance for this {@link GameEvent}
     * @param cause The cause of the event, can be null
     * @param block The block affected by this event
     * @param replacementBlock The block that will replace the existing block
     * @return A new instance of the event
     */
    public static FloraGrowEvent createFloraGrow(Game game, Cause cause, BlockLoc block, BlockSnapshot replacementBlock) {
        Map<String, Object> values = Maps.newHashMap();
        values.put("game", game);
        values.put("cause", Optional.fromNullable(cause));
        values.put("block", block);
        values.put("replacementBlock", replacementBlock);
        return createEvent(FloraGrowEvent.class, values);
    }

    /**
     * Creates a new {@link FluidSpreadEvent}.
     *
     * @param game The game instance for this {@link GameEvent}
     * @param cause The cause of the event, can be null
     * @param blocks The blocks affected by this event
     * @return A new instance of the event
     */
    public static FluidSpreadEvent createFluidSpread(Game game, Cause cause, List<BlockLoc> blocks) {
        Map<String, Object> values = Maps.newHashMap();
        values.put("game", game);
        values.put("cause", Optional.fromNullable(cause));
        values.put("blocks", blocks);
        return createEvent(FluidSpreadEvent.class, values);
    }

    /**
     * Creates a new {@link LeafDecayEvent}.
     *
     * @param game The game instance for this {@link GameEvent}
     * @param cause The cause of the event, can be null
     * @param block The block affected by this event
     * @param replacementBlock The block that will replace the existing block
     * @return A new instance of the event
     */
    public static LeafDecayEvent createLeafDecay(Game game, Cause cause, BlockLoc block, BlockSnapshot replacementBlock) {
        Map<String, Object> values = Maps.newHashMap();
        values.put("game", game);
        values.put("cause", Optional.fromNullable(cause));
        values.put("block", block);
        values.put("replacementBlock", replacementBlock);
        return createEvent(LeafDecayEvent.class, values);
    }

    /**
     * Creates a new {@link EntityBreakBlockEvent}.
     *
     * @param game The game instance for this {@link GameEvent}
     * @param cause The cause of the event, can be null
     * @param entity The entity involved in this event
     * @param block The block affected by this event
     * @param replacementBlock The block that will replace the existing block
     * @param exp The experience to give, or take for negative values
     * @param droppedItems The items to drop
     * @return A new instance of the event
     */
    public static EntityBreakBlockEvent createEntityBreakBlock(Game game, Cause cause, Entity entity, BlockLoc block, BlockSnapshot replacementBlock,
            double exp, Collection<Item> droppedItems) {
        Map<String, Object> values = Maps.newHashMap();
        values.put("game", game);
        values.put("cause", Optional.fromNullable(cause));
        values.put("block", block);
        values.put("entity", entity);
        values.put("replacementBlock", replacementBlock);
        values.put("exp", exp);
        values.put("droppedItems", droppedItems);
        return createEvent(EntityBreakBlockEvent.class, values);
    }

    /**
     * Creates a new {@link EntityChangeBlockEvent}.
     *
     * @param game The game instance for this {@link GameEvent}
     * @param cause The cause of the event, can be null
     * @param entity The entity involved in this event
     * @param block The block affected by this event
     * @param replacementBlock The block that will replace the existing block
     * @return A new instance of the event
     */
    public static EntityChangeBlockEvent createEntityChangeBlock(Game game, Cause cause, Entity entity, BlockLoc block,
            BlockSnapshot replacementBlock) {
        Map<String, Object> values = Maps.newHashMap();
        values.put("game", game);
        values.put("cause", Optional.fromNullable(cause));
        values.put("block", block);
        values.put("entity", entity);
        values.put("replacementBlock", replacementBlock);
        return createEvent(EntityChangeBlockEvent.class, values);
    }

    /**
     * Creates a new {@link EntityChangeHealthEvent}.
     *
     * @param game The game instance for this {@link GameEvent}
     * @param cause The cause of the event, can be null
     * @param entity The entity involved in this event
     * @param newHealth The entity's new health
     * @param oldHealth The entity's old health
     * @return A new instance of the event
     */
    public static EntityChangeHealthEvent createEntityChangeHealth(Game game, Cause cause, Entity entity, double newHealth, double oldHealth) {
        Map<String, Object> values = Maps.newHashMap();
        values.put("game", game);
        values.put("cause", Optional.fromNullable(cause));
        values.put("entity", entity);
        values.put("newHealth", newHealth);
        values.put("oldHealth", oldHealth);
        return createEvent(EntityChangeHealthEvent.class, values);
    }

    /**
     * Creates a new {@link EntityCollisionEvent}.
     *
     * @param game The game instance for this {@link GameEvent}
     * @param cause The cause of the event, can be null
     * @param entity The entity involved in this event
     * @return A new instance of the event
     */
    public static EntityCollisionEvent createEntityCollision(Game game, Cause cause, Entity entity) {
        Map<String, Object> values = Maps.newHashMap();
        values.put("game", game);
        values.put("cause", Optional.fromNullable(cause));
        values.put("entity", entity);
        return createEvent(EntityCollisionEvent.class, values);
    }

    /**
     * Creates a new {@link EntityCollisionWithBlockEvent}.
     *
     * @param game The game instance for this {@link GameEvent}
     * @param cause The cause of the event, can be null
     * @param entity The entity involved in this event
     * @param block The block affected by this event
     * @return A new instance of the event
     */
    public static EntityCollisionWithBlockEvent createEntityCollisionWithBlock(Game game, Cause cause, Entity entity, BlockLoc block) {
        Map<String, Object> values = Maps.newHashMap();
        values.put("game", game);
        values.put("cause", Optional.fromNullable(cause));
        values.put("block", block);
        values.put("entity", entity);
        return createEvent(EntityCollisionWithBlockEvent.class, values);
    }

    /**
     * Creates a new {@link EntityCollisionWithEntityEvent}.
     *
     * @param game The game instance for this {@link GameEvent}
     * @param cause The cause of the event, can be null
     * @param entity The entity involved in this event
     * @param collided The entity that was collided with
     * @return A new instance of the event
     */
    public static EntityCollisionWithEntityEvent createEntityCollisionWithEntity(Game game, Cause cause, Entity entity, Entity collided) {
        Map<String, Object> values = Maps.newHashMap();
        values.put("game", game);
        values.put("cause", Optional.fromNullable(cause));
        values.put("entity", entity);
        values.put("collided", collided);
        return createEvent(EntityCollisionWithEntityEvent.class, values);
    }

    /**
     * Creates a new {@link EntityDeathEvent}.
     *
     * @param game The game instance for this {@link GameEvent}
     * @param cause The cause of the event, can be null
     * @param entity The entity involved in this event
     * @param location The location of death
     * @param droppedItems The items to drop
     * @return A new instance of the event
     */
    public static EntityDeathEvent createEntityDeath(Game game, Cause cause, Entity entity, Location location, Collection<Item> droppedItems) {
        Map<String, Object> values = Maps.newHashMap();
        values.put("game", game);
        values.put("cause", Optional.fromNullable(cause));
        values.put("entity", entity);
        values.put("droppedItems", droppedItems);
        values.put("location", location);
        return createEvent(EntityDeathEvent.class, values);
    }

    /**
     * Creates a new {@link EntityDismountEvent}.
     *
     * @param game The game instance for this {@link GameEvent}
     * @param entity The entity involved in this event
     * @param dismounted The entity being dismounted from
     * @return A new instance of the event
     */
    public static EntityDismountEvent createEntityDismount(Game game, Entity entity, Entity dismounted) {
        Map<String, Object> values = Maps.newHashMap();
        values.put("game", game);
        values.put("entity", entity);
        values.put("dismounted", dismounted);
        return createEvent(EntityDismountEvent.class, values);
    }

    /**
     * Creates a new {@link EntityDropItemEvent}.
     *
     * @param game The game instance for this {@link GameEvent}
     * @param entity The entity involved in this event
     * @param droppedItems The items to drop
     * @return A new instance of the event
     */
    public static EntityDropItemEvent createEntityDropItem(Game game, Entity entity, Collection<ItemStack> droppedItems) {
        Map<String, Object> values = Maps.newHashMap();
        values.put("game", game);
        values.put("entity", entity);
        values.put("droppedItems", droppedItems);
        return createEvent(EntityDropItemEvent.class, values);
    }

    /**
     * Creates a new {@link EntityInteractBlockEvent}.
     *
     * @param game The game instance for this {@link GameEvent}
     * @param cause The cause of the event, can be null
     * @param entity The entity involved in this event
     * @param block The block affected by this event
     * @return A new instance of the event
     */
    public static EntityInteractBlockEvent createEntityInteractBlock(Game game, Cause cause, Entity entity, BlockLoc block) {
        Map<String, Object> values = Maps.newHashMap();
        values.put("game", game);
        values.put("cause", Optional.fromNullable(cause));
        values.put("block", block);
        values.put("entity", entity);
        return createEvent(EntityInteractBlockEvent.class, values);
    }

    /**
     * Creates a new {@link EntityInteractEntityEvent}.
     *
     * @param game The game instance for this {@link GameEvent}
     * @param entity The entity involved in this event
     * @param targetEntity The entity being interacted with
     * @return A new instance of the event
     */
    public static EntityInteractEntityEvent createEntityInteractEntity(Game game, Entity entity, Entity targetEntity) {
        Map<String, Object> values = Maps.newHashMap();
        values.put("game", game);
        values.put("entity", entity);
        values.put("targetEntity", targetEntity);
        return createEvent(EntityInteractEntityEvent.class, values);
    }

    /**
     * Creates a new {@link EntityInteractEvent}.
     *
     * @param game The game instance for this {@link GameEvent}
     * @param entity The entity involved in this event
     * @return A new instance of the event
     */
    public static EntityInteractEvent createEntityInteract(Game game, Entity entity) {
        Map<String, Object> values = Maps.newHashMap();
        values.put("game", game);
        values.put("entity", entity);
        return createEvent(EntityInteractEvent.class, values);
    }

    /**
     * Creates a new {@link EntityMountEvent}.
     *
     * @param game The game instance for this {@link GameEvent}
     * @param entity The entity involved in this event
     * @param vehicle The entity being mounted
     * @return A new instance of the event
     */
    public static EntityMountEvent createEntityMount(Game game, Entity entity, Entity vehicle) {
        Map<String, Object> values = Maps.newHashMap();
        values.put("game", game);
        values.put("entity", entity);
        values.put("vehicle", vehicle);
        return createEvent(EntityMountEvent.class, values);
    }

    /**
     * Creates a new {@link EntityMoveEvent}.
     *
     * @param game The game instance for this {@link GameEvent}
     * @param entity The entity involved in this event
     * @param oldLocation The previous location of the entity
     * @param newLocation The new location of the entity
     * @return A new instance of the event
     */
    public static EntityMoveEvent createEntityMove(Game game, Entity entity, Location oldLocation, Location newLocation) {
        Map<String, Object> values = Maps.newHashMap();
        values.put("game", game);
        values.put("entity", entity);
        values.put("oldLocation", oldLocation);
        values.put("newLocation", newLocation);
        return createEvent(EntityMoveEvent.class, values);
    }

    /**
     * Creates a new {@link EntityPickUpItemEvent}.
     *
     * @param game The game instance for this {@link GameEvent}
     * @param entity The entity involved in this event
     * @param items The items that will be picked up
     * @return A new instance of the event
     */
    public static EntityPickUpItemEvent createEntityPickUpItem(Game game, Entity entity, Collection<Entity> items) {
        Map<String, Object> values = Maps.newHashMap();
        values.put("game", game);
        values.put("entity", entity);
        values.put("items", items);
        return createEvent(EntityPickUpItemEvent.class, values);
    }

    /**
     * Creates a new {@link EntityPlaceBlockEvent}.
     *
     * @param game The game instance for this {@link GameEvent}
     * @param cause The cause of the event, can be null
     * @param entity The entity involved in this event
     * @param block The block affected by this event
     * @param replacementBlock The block that will replace the existing block
     * @return A new instance of the event
     */
    public static EntityPlaceBlockEvent createEntityPlaceBlock(Game game, Cause cause, Entity entity, BlockLoc block,
            BlockSnapshot replacementBlock) {
        Map<String, Object> values = Maps.newHashMap();
        values.put("game", game);
        values.put("cause", Optional.fromNullable(cause));
        values.put("block", block);
        values.put("entity", entity);
        values.put("replacementBlock", replacementBlock);
        return createEvent(EntityPlaceBlockEvent.class, values);
    }

    /**
     * Creates a new {@link EntitySpawnEvent}.
     *
     * @param game The game instance for this {@link GameEvent}
     * @param entity The entity involved in this event
     * @param location The location the entity will spawn at
     * @return A new instance of the event
     */
    public static EntitySpawnEvent createEntitySpawn(Game game, Entity entity, Location location) {
        Map<String, Object> values = Maps.newHashMap();
        values.put("game", game);
        values.put("entity", entity);
        values.put("location", location);
        return createEvent(EntitySpawnEvent.class, values);
    }

    /**
     * Creates a new {@link EntityConstructingEvent}.
     *
     * @param game The game instance for this {@link GameEvent}
     * @param entity The entity involved in this event
     * @return A new instance of the event
     */
    public static EntityConstructingEvent createEntityConstructing(Game game, Entity entity) {
        Map<String, Object> values = Maps.newHashMap();
        values.put("game", game);
        values.put("entity", entity);
        return createEvent(EntityConstructingEvent.class, values);
    }

    /**
     * Creates a new {@link EntityTameEvent}.
     *
     * @param game The game instance for this {@link GameEvent}
     * @param entity The entity involved in this event
     * @return A new instance of the event
     */
    public static EntityTameEvent createEntityTame(Game game, Entity entity) {
        Map<String, Object> values = Maps.newHashMap();
        values.put("game", game);
        values.put("entity", entity);
        return createEvent(EntityTameEvent.class, values);
    }

    /**
     * Creates a new {@link EntityTeleportEvent}.
     *
     * @param game The game instance for this {@link GameEvent}
     * @param cause The cause of the event, can be null
     * @param entity The entity involved in this event
     * @param oldLocation The previous location of the entity
     * @param newLocation The new location of the entity
     * @return A new instance of the event
     */
    public static EntityTeleportEvent createEntityTeleport(Game game, Cause cause, Entity entity, Location oldLocation, Location newLocation) {
        Map<String, Object> values = Maps.newHashMap();
        values.put("game", game);
        values.put("cause", Optional.fromNullable(cause));
        values.put("entity", entity);
        values.put("oldLocation", oldLocation);
        values.put("newLocation", newLocation);
        return createEvent(EntityTeleportEvent.class, values);
    }

    /**
     * Creates a new {@link EntityUpdateEvent}.
     *
     * @param game The game instance for this {@link GameEvent}
     * @param entity The entity involved in this event
     * @return A new instance of the event
     */
    public static EntityUpdateEvent createEntityUpdate(Game game, Entity entity) {
        Map<String, Object> values = Maps.newHashMap();
        values.put("game", game);
        values.put("entity", entity);
        return createEvent(EntityUpdateEvent.class, values);
    }

    /**
     * Creates a new {@link ProjectileLaunchEvent}.
     *
     * @param game The game instance for this {@link GameEvent}
     * @param cause The cause of the event, can be null
     * @param entity The entity involved in this event
     * @param source The projectile source
     * @return A new instance of the event
     */
    public static ProjectileLaunchEvent createProjectileLaunch(Game game, Cause cause, Projectile entity, ProjectileSource source) {
        Map<String, Object> values = Maps.newHashMap();
        values.put("game", game);
        values.put("cause", Optional.fromNullable(cause));
        values.put("entity", entity);
        values.put("launchedProjectile", entity);
        values.put("source", Optional.fromNullable(source));
        return createEvent(ProjectileLaunchEvent.class, values);
    }

    /**
     * Creates a new {@link CommandEvent}.
     *
     * @param game The game instance for this {@link GameEvent}
     * @param arguments The arguments provided
     * @param source The source of the command
     * @param command The command name
     * @return A new instance of the event
     */
    public static CommandEvent createCommand(Game game, String arguments, CommandSource source, String command) {
        Map<String, Object> values = Maps.newHashMap();
        values.put("game", game);
        values.put("arguments", arguments);
        values.put("source", source);
        values.put("command", command);
        return createEvent(CommandEvent.class, values);
    }

    /**
     * Creates a new {@link MessageEvent}.
     *
     * @param game The game instance for this {@link GameEvent}
     * @param source The source of the message
     * @param message The message to say
     * @return A new instance of the event
     */
    public static MessageEvent createMessage(Game game, CommandSource source, String message) {
        Map<String, Object> values = Maps.newHashMap();
        values.put("game", game);
        values.put("source", source);
        values.put("message", message);
        return createEvent(MessageEvent.class, values);
    }

    /**
     * Creates a new {@link PlayerBreakBlockEvent}.
     *
     * @param game The game instance for this {@link GameEvent}
     * @param cause The cause of the event, can be null
     * @param player The player involved in this event
     * @param direction The block direction the player was breaking
     * @param block The block affected by this event
     * @param replacementBlock The block that will replace the existing block
     * @param exp The experience to give, or take for negative values
     * @param droppedItems The items to drop
     * @return A new instance of the event
     */
    public static PlayerBreakBlockEvent createPlayerBreakBlock(Game game, Cause cause, Player player, Direction direction, BlockLoc block,
            BlockSnapshot replacementBlock, double exp, Collection<Item> droppedItems) {
        Map<String, Object> values = Maps.newHashMap();
        values.put("game", game);
        values.put("cause", Optional.fromNullable(cause));
        values.put("block", block);
        values.put("entity", player);
        values.put("replacementBlock", replacementBlock);
        values.put("player", player);
        values.put("human", player);
        values.put("living", player);
        values.put("blockFaceDirection", direction);
        values.put("exp", exp);
        values.put("droppedItems", droppedItems);
        return createEvent(PlayerBreakBlockEvent.class, values);
    }

    /**
     * Creates a new {@link PlayerCastFishingLineEvent}.
     *
     * @param game The game instance for this {@link GameEvent}
     * @param player The player involved in this event
     * @param fishHook The {@link FishHook} effected by this event
     * @return A new instance of the event
     */
    public static PlayerCastFishingLineEvent createPlayerCastFishingLineEvent(Game game, Player player, FishHook fishHook) {
        Map<String, Object> values = Maps.newHashMap();
        values.put("game", game);
        values.put("entity", player);
        values.put("player", player);
        values.put("human", player);
        values.put("living", player);
        values.put("fishHook", fishHook);
        return createEvent(PlayerCastFishingLineEvent.class, values);
    }

    /**
     * Creates a new {@link PlayerHookedEntityEvent}.
     *
     * @param game The game instance for this {@link GameEvent}
     * @param player The player involved in this event
     * @param fishHook The {@link FishHook} affected by this event
     * @param caughtEntity The {@link Entity} caught by the player, can be null
     * @return A new instance of the event
     */
    public static PlayerHookedEntityEvent createPlayerHookedEntityEvent(Game game, Player player, FishHook fishHook, Entity caughtEntity) {
        Map<String, Object> values = Maps.newHashMap();
        values.put("game", game);
        values.put("entity", player);
        values.put("player", player);
        values.put("human", player);
        values.put("living", player);
        values.put("fishHook", fishHook);
        values.put("caughtEntity", Optional.fromNullable(caughtEntity));
        return createEvent(PlayerHookedEntityEvent.class, values);
    }

    /**
     * Creates a new {@link PlayerRetractFishingLineEvent}.
     *
     * @param game The game instance for this {@link GameEvent}
     * @param player The player involved in this event
     * @param fishHook The {@link FishHook} affected by this event
     * @param caughtItem The {@link ItemStack} caught by the player, can be null
     * @param caughtEntity The {@link Entity} caught by the player, can be null
     * @param exp The experience to give, or take for negative values
     * @return A new instance of the event
     */
    public static PlayerRetractFishingLineEvent createPlayerRetractFishingLineEvent(Game game, Player player, FishHook fishHook, ItemStack caughtItem,
            Entity caughtEntity, double exp) {
        Map<String, Object> values = Maps.newHashMap();
        values.put("game", game);
        values.put("entity", player);
        values.put("player", player);
        values.put("human", player);
        values.put("living", player);
        values.put("fishHook", fishHook);
        values.put("caughtEntity", Optional.fromNullable(caughtEntity));
        values.put("caughtItem", Optional.fromNullable(caughtItem));
        values.put("exp", exp);
        return createEvent(PlayerRetractFishingLineEvent.class, values);
    }

    /**
     * Creates a new {@link PlayerChangeBlockEvent}.
     *
     * @param game The game instance for this {@link GameEvent}
     * @param cause The cause of the event, can be null
     * @param player The player involved in this event
     * @param direction The direction of the block the player was changing
     * @param block The block affected by this event
     * @param replacementBlock The block that will replace the existing block
     * @return A new instance of the event
     */
    public static PlayerChangeBlockEvent createPlayerChangeBlock(Game game, Cause cause, Player player, Direction direction, BlockLoc block,
            BlockSnapshot replacementBlock) {
        Map<String, Object> values = Maps.newHashMap();
        values.put("game", game);
        values.put("cause", Optional.fromNullable(cause));
        values.put("block", block);
        values.put("entity", player);
        values.put("replacementBlock", replacementBlock);
        values.put("player", player);
        values.put("human", player);
        values.put("living", player);
        values.put("blockFaceDirection", direction);
        return createEvent(PlayerChangeBlockEvent.class, values);
    }

    /**
     * Creates a new {@link PlayerChangeGameModeEvent}.
     *
     * @param game The game instance for this {@link GameEvent}
     * @param player The player involved in this event
     * @param newGameMode The game mode to change to
     * @param oldGameMode The Player's old game mode
     * @return A new instance of the event
     */
    public static PlayerChangeGameModeEvent createPlayerChangeGameMode(Game game, Player player, GameMode newGameMode, GameMode oldGameMode) {
        Map<String, Object> values = Maps.newHashMap();
        values.put("game", game);
        values.put("entity", player);
        values.put("newGameMode", newGameMode);
        values.put("oldGameMode", oldGameMode);
        values.put("player", player);
        values.put("human", player);
        values.put("living", player);
        return createEvent(PlayerChangeGameModeEvent.class, values);
    }

    /**
     * Creates a new {@link PlayerChangeWorldEvent}.
     *
     * @param game The game instance for this {@link GameEvent}
     * @param player The player involved in this event
     * @param fromWorld The world the player was in
     * @param toWorld The world the player is changing to
     * @return A new instance of the event
     */
    public static PlayerChangeWorldEvent createPlayerChangeWorld(Game game, Player player, World fromWorld, World toWorld) {
        Map<String, Object> values = Maps.newHashMap();
        values.put("game", game);
        values.put("entity", player);
        values.put("fromWorld", fromWorld);
        values.put("toWorld", toWorld);
        values.put("player", player);
        values.put("human", player);
        values.put("living", player);
        return createEvent(PlayerChangeWorldEvent.class, values);
    }

    /**
     * Creates a new {@link PlayerChatEvent}.
     *
     * @param game The game instance for this {@link GameEvent}
     * @param player The player involved in this event
     * @param source The source of the message
     * @param message The message to say
     * @return A new instance of the event
     */
    public static PlayerChatEvent createPlayerChat(Game game, Player player, CommandSource source, String message) {
        Map<String, Object> values = Maps.newHashMap();
        values.put("game", game);
        values.put("entity", player);
        values.put("source", source);
        values.put("message", message);
        values.put("player", player);
        values.put("human", player);
        values.put("living", player);
        return createEvent(PlayerChatEvent.class, values);
    }

    /**
     * Creates a new {@link PlayerDeathEvent}.
     *
     * @param game The game instance for this {@link GameEvent}
     * @param cause The cause of the event, can be null
     * @param player The player involved in this event
     * @param location The location of death
     * @param deathMessage The message to show to the player because they died
     * @param droppedItems The items to drop
     * @return A new instance of the event
     */
<<<<<<< HEAD
    public static PlayerDeathEvent createPlayerDeath(Game game, Cause cause, Player player, Location location, Text deathMessage,
                                                     Collection<Item> droppedItems) {
=======
    public static PlayerDeathEvent createPlayerDeath(Game game, Cause cause, Player player, Location location, Message deathMessage,
            Collection<Item> droppedItems) {
>>>>>>> dc07fa0c
        Map<String, Object> values = Maps.newHashMap();
        values.put("game", game);
        values.put("cause", Optional.fromNullable(cause));
        values.put("entity", player);
        values.put("deathMessage", deathMessage);
        values.put("player", player);
        values.put("location", location);
        values.put("human", player);
        values.put("living", player);
        values.put("droppedItems", droppedItems);
        return createEvent(PlayerDeathEvent.class, values);
    }

    /**
     * Creates a new {@link PlayerDropItemEvent}.
     *
     * @param game The game instance for this {@link GameEvent}
     * @param player The player involved in this event
     * @param droppedItems The items to drop
     * @return A new instance of the event
     */
    public static PlayerDropItemEvent createPlayerDropItem(Game game, Player player, Collection<ItemStack> droppedItems) {
        Map<String, Object> values = Maps.newHashMap();
        values.put("game", game);
        values.put("entity", player);
        values.put("droppedItems", droppedItems);
        values.put("player", player);
        values.put("human", player);
        values.put("living", player);
        return createEvent(PlayerDropItemEvent.class, values);
    }

    /**
     * Creates a new {@link PlayerInteractBlockEvent}.
     *
     * @param game The game instance for this {@link GameEvent}
     * @param cause The cause of the event, can be null
     * @param player The player involved in this event
     * @param block The block affected by this event
     * @param interactionType The type of interaction used
     * @param location The location of the interaction
     * @return A new instance of the event
     */
    public static PlayerInteractBlockEvent createPlayerInteractBlock(Game game, Cause cause, Player player, BlockLoc block,
            EntityInteractionType interactionType, @Nullable Vector3f location) {
        Map<String, Object> values = Maps.newHashMap();
        values.put("game", game);
        values.put("cause", Optional.fromNullable(cause));
        values.put("block", block);
        values.put("entity", player);
        values.put("human", player);
        values.put("living", player);
        values.put("interactionType", interactionType);
        values.put("player", player);
        values.put("clickedPosition", Optional.fromNullable(location));
        return createEvent(PlayerInteractBlockEvent.class, values);
    }

    /**
     * Creates a new {@link PlayerInteractEntityEvent}.
     *
     * @param game The game instance for this {@link GameEvent}
     * @param player The player involved in this event
     * @param targetEntity The entity being interacted with
     * @param interactionType The type of interaction used
     * @param location The location of the targeted interaction
     * @return A new instance of the event
     */
    public static PlayerInteractEntityEvent createPlayerInteractEntity(Game game, Player player, Entity targetEntity,
            EntityInteractionType interactionType, @Nullable Vector3f location) {
        Map<String, Object> values = Maps.newHashMap();
        values.put("game", game);
        values.put("entity", player);
        values.put("targetEntity", targetEntity);
        values.put("interactionType", interactionType);
        values.put("player", player);
        values.put("human", player);
        values.put("living", player);
        values.put("clickedPosition", Optional.fromNullable(location));
        return createEvent(PlayerInteractEntityEvent.class, values);
    }

    /**
     * Creates a new {@link PlayerInteractEvent}.
     *
     * @param game The game instance for this {@link GameEvent}
     * @param player The player involved in this event
     * @param interactionType The type of interaction used
     * @param location The location of the interaction
     * @return A new instance of the event
     */
    public static PlayerInteractEvent createPlayerInteract(Game game, Player player, EntityInteractionType interactionType,
            @Nullable Vector3f location) {
        Map<String, Object> values = Maps.newHashMap();
        values.put("game", game);
        values.put("entity", player);
        values.put("interactionType", interactionType);
        values.put("player", player);
        values.put("human", player);
        values.put("living", player);
        values.put("clickedPosition", Optional.fromNullable(location));
        return createEvent(PlayerInteractEvent.class, values);
    }

    /**
     * Creates a new {@link PlayerJoinEvent}.
     *
     * @param game The game instance for this {@link GameEvent}
     * @param player The player involved in this event
     * @param joinMessage The message displayed when the player joins
     * @return A new instance of the event
     */
    public static PlayerJoinEvent createPlayerJoin(Game game, Player player, Text joinMessage) {
        Map<String, Object> values = Maps.newHashMap();
        values.put("game", game);
        values.put("entity", player);
        values.put("joinMessage", joinMessage);
        values.put("player", player);
        values.put("human", player);
        values.put("living", player);
        return createEvent(PlayerJoinEvent.class, values);
    }

    /**
     * Creates a new {@link PlayerMoveEvent}.
     *
     * @param game The game instance for this {@link GameEvent}
     * @param player The player involved in this event
     * @param oldLocation The previous location of the entity
     * @param newLocation The new location of the entity
     * @return A new instance of the event
     */
    public static PlayerMoveEvent createPlayerMove(Game game, Player player, Location oldLocation, Location newLocation) {
        Map<String, Object> values = Maps.newHashMap();
        values.put("game", game);
        values.put("entity", player);
        values.put("oldLocation", oldLocation);
        values.put("newLocation", newLocation);
        values.put("player", player);
        values.put("human", player);
        values.put("living", player);
        return createEvent(PlayerMoveEvent.class, values);
    }

    /**
     * Creates a new {@link PlayerPickUpItemEvent}.
     *
     * @param game The game instance for this {@link GameEvent}
     * @param player The player involved in this event
     * @param items The items that will be picked up
     * @return A new instance of the event
     */
    public static PlayerPickUpItemEvent createPlayerPickUpItem(Game game, Player player, Collection<Entity> items) {
        Map<String, Object> values = Maps.newHashMap();
        values.put("game", game);
        values.put("entity", player);
        values.put("items", items);
        values.put("player", player);
        values.put("human", player);
        values.put("living", player);
        return createEvent(PlayerPickUpItemEvent.class, values);
    }

    /**
     * Creates a new {@link PlayerPlaceBlockEvent}.
     *
     * @param game The game instance for this {@link GameEvent}
     * @param cause The cause of the event, can be null
     * @param player The player involved in this event
     * @param block The block affected by this event
     * @param replacementBlock The block that will replace the existing block
     * @param direction The direction the block was placed
     * @return A new instance of the event
     */
    public static PlayerPlaceBlockEvent createPlayerPlaceBlock(Game game, Cause cause, Player player, BlockLoc block,
            BlockSnapshot replacementBlock, Direction direction) {
        Map<String, Object> values = Maps.newHashMap();
        values.put("game", game);
        values.put("cause", Optional.fromNullable(cause));
        values.put("block", block);
        values.put("entity", player);
        values.put("replacementBlock", replacementBlock);
        values.put("player", player);
        values.put("human", player);
        values.put("living", player);
        values.put("blockFaceDirection", direction);
        return createEvent(PlayerPlaceBlockEvent.class, values);
    }

    /**
     * Creates a new {@link PlayerQuitEvent}.
     *
     * @param game The game instance for this {@link GameEvent}
     * @param player The player involved in this event
     * @param quitMessage The message to display to the player because they quit
     * @return A new instance of the event
     */
    public static PlayerQuitEvent createPlayerQuit(Game game, Player player, Text quitMessage) {
        Map<String, Object> values = Maps.newHashMap();
        values.put("game", game);
        values.put("entity", player);
        values.put("quitMessage", quitMessage);
        values.put("player", player);
        values.put("human", player);
        values.put("living", player);
        return createEvent(PlayerQuitEvent.class, values);
    }

    /**
     * Creates a new {@link PlayerUpdateEvent}.
     *
     * @param game The game instance for this {@link GameEvent}
     * @param player The player involved in this event
     * @return A new instance of the event
     */
    public static PlayerUpdateEvent createPlayerUpdate(Game game, Player player) {
        Map<String, Object> values = Maps.newHashMap();
        values.put("game", game);
        values.put("entity", player);
        values.put("player", player);
        values.put("human", player);
        values.put("living", player);
        return createEvent(PlayerUpdateEvent.class, values);
    }

    /**
     * Creates a new {@link LightningStrikeEvent}.
     *
     * @param game The game instance for this {@link GameEvent}
     * @param weatherVolume The volume the weather changed in
     * @param lightningStrike The lightning entity that struck
     * @param struckEntities The entities the lightning had struck
     * @param struckBlocks The blocks the lightning had struck
     * @return A new instance of the event
     */
    public static LightningStrikeEvent createLightningStrike(Game game, WeatherVolume weatherVolume, Lightning lightningStrike,
            List<Entity> struckEntities, List<BlockLoc> struckBlocks) {
        Map<String, Object> values = Maps.newHashMap();
        values.put("game", game);
        values.put("lightningStrike", lightningStrike);
        values.put("weatherVolume", weatherVolume);
        values.put("struckEntities", struckEntities);
        values.put("struckBlocks", struckBlocks);
        return createEvent(LightningStrikeEvent.class, values);
    }

    /**
     * Creates a new {@link WeatherChangeEvent}.
     *
     * @param game The game instance for this {@link GameEvent}
     * @param weatherVolume The volume the weather changed in
     * @param initialWeather The previous weather
     * @param resultingWeather The weather to change to
     * @return A new instance of the event
     */
    public static WeatherChangeEvent createWeatherChange(Game game, WeatherVolume weatherVolume, Weather initialWeather, Weather resultingWeather) {
        Map<String, Object> values = Maps.newHashMap();
        values.put("game", game);
        values.put("initialWeather", initialWeather);
        values.put("weatherVolume", weatherVolume);
        values.put("resultingWeather", resultingWeather);
        return createEvent(WeatherChangeEvent.class, values);
    }

    /**
     * Creates a new {@link ChunkForcedEvent}.
     *
     * @param game The game instance for this {@link GameEvent}
     * @param ticket The ticket that will load the chunk
     * @param chunkCoords The coordinates of the chunk being added
     * @return A new instance of the event
     */
    public static ChunkForcedEvent createChunkForced(Game game, LoadingTicket ticket, Vector3i chunkCoords) {
        Map<String, Object> values = Maps.newHashMap();
        values.put("game", game);
        values.put("ticket", ticket);
        values.put("chunkCoords", chunkCoords);
        return createEvent(ChunkForcedEvent.class, values);
    }

    /**
     * Creates a new {@link ChunkLoadEvent}.
     *
     * @param game The game instance for this {@link GameEvent}
     * @param chunk The chunk involved in this event
     * @return A new instance of the event
     */
    public static ChunkLoadEvent createChunkLoad(Game game, Chunk chunk) {
        Map<String, Object> values = Maps.newHashMap();
        values.put("game", game);
        values.put("chunk", chunk);
        return createEvent(ChunkLoadEvent.class, values);
    }

    /**
     * Creates a new {@link ChunkPostGenerateEvent}.
     *
     * @param game The game instance for this {@link GameEvent}
     * @param chunk The chunk involved in this event
     * @return A new instance of the event
     */
    public static ChunkPostGenerateEvent createChunkPostGenerate(Game game, Chunk chunk) {
        Map<String, Object> values = Maps.newHashMap();
        values.put("game", game);
        values.put("chunk", chunk);
        return createEvent(ChunkPostGenerateEvent.class, values);
    }

    /**
     * Creates a new {@link ChunkPostPopulateEvent}.
     *
     * @param game The game instance for this {@link GameEvent}
     * @param chunk The chunk involved in this event
     * @return A new instance of the event
     */
    public static ChunkPostPopulateEvent createChunkPostPopulate(Game game, Chunk chunk) {
        Map<String, Object> values = Maps.newHashMap();
        values.put("game", game);
        values.put("chunk", chunk);
        return createEvent(ChunkPostPopulateEvent.class, values);
    }

    /**
     * Creates a new {@link ChunkPreGenerateEvent}.
     *
     * @param game The game instance for this {@link GameEvent}
     * @param chunk The chunk involved in this event
     * @return A new instance of the event
     */
    public static ChunkPreGenerateEvent createChunkPreGenerate(Game game, Chunk chunk) {
        Map<String, Object> values = Maps.newHashMap();
        values.put("game", game);
        values.put("chunk", chunk);
        return createEvent(ChunkPreGenerateEvent.class, values);
    }

    /**
     * Creates a new {@link ChunkPrePopulateEvent}.
     *
     * @param game The game instance for this {@link GameEvent}
     * @param chunk The chunk involved in this event
     * @param pendingPopulators All populator's that will populate the chunk
     * @return A new instance of the event
     */
    public static ChunkPrePopulateEvent createChunkPrePopulate(Game game, Chunk chunk, Iterable<Populator> pendingPopulators) {
        Map<String, Object> values = Maps.newHashMap();
        values.put("game", game);
        values.put("chunk", chunk);
        values.put("pendingPopulators", pendingPopulators);
        return createEvent(ChunkPrePopulateEvent.class, values);
    }

    /**
     * Creates a new {@link ChunkUnforcedEvent}.
     *
     * @param game The game instance for this {@link GameEvent}
     * @param chunkCoords The coordinates of the removed chunk
     * @param ticket The ticket the chunk was removed from
     * @return A new instance of the event
     */
    public static ChunkUnforcedEvent createChunkUnforced(Game game, Vector3i chunkCoords, LoadingTicket ticket) {
        Map<String, Object> values = Maps.newHashMap();
        values.put("game", game);
        values.put("ticket", ticket);
        values.put("chunkCoords", chunkCoords);
        return createEvent(ChunkUnforcedEvent.class, values);
    }

    /**
     * Creates a new {@link ChunkUnloadEvent}.
     *
     * @param game The game instance for this {@link GameEvent}
     * @param chunk The chunk involved in this event
     * @return A new instance of the event
     */
    public static ChunkUnloadEvent createChunkUnload(Game game, Chunk chunk) {
        Map<String, Object> values = Maps.newHashMap();
        values.put("game", game);
        values.put("chunk", chunk);
        return createEvent(ChunkUnloadEvent.class, values);
    }

    /**
     * Creates a new {@link GameRuleChangeEvent}.
     *
     * @param game The game instance for this {@link GameEvent}
     * @param world The world involved in this event
     * @param name The name of the game rule
     * @param oldValue The previous value for the rule
     * @param newValue The new value for the rule
     * @return A new instance of the event
     */
    public static GameRuleChangeEvent createGameRuleChange(Game game, World world, String name, String oldValue, String newValue) {
        Map<String, Object> values = Maps.newHashMap();
        values.put("game", game);
        values.put("world", world);
        values.put("newValue", newValue);
        values.put("name", name);
        values.put("oldValue", oldValue);
        return createEvent(GameRuleChangeEvent.class, values);
    }

    /**
     * Creates a new {@link WorldLoadEvent}.
     *
     * @param game The game instance for this {@link GameEvent}
     * @param world The world involved in this event
     * @return A new instance of the event
     */
    public static WorldLoadEvent createWorldLoad(Game game, World world) {
        Map<String, Object> values = Maps.newHashMap();
        values.put("game", game);
        values.put("world", world);
        return createEvent(WorldLoadEvent.class, values);
    }

    /**
     * Creates a new {@link WorldUnloadEvent}.
     *
     * @param game The game instance for this {@link GameEvent}
     * @param world The world involved in this event
     * @return A new instance of the event
     */
    public static WorldUnloadEvent createWorldUnload(Game game, World world) {
        Map<String, Object> values = Maps.newHashMap();
        values.put("game", game);
        values.put("world", world);
        return createEvent(WorldUnloadEvent.class, values);
    }

    /**
     * Creates a new {@link StatusPingEvent}.
     *
     * @param game The game instance for this {@link GameEvent}
     * @param client The client that is pinging the server
     * @param response The response to send to the client
     * @return A new instance of the event
     */
    public static StatusPingEvent createStatusPing(Game game, StatusClient client, StatusPingEvent.Response response) {
        Map<String, Object> values = Maps.newHashMap();
        values.put("game", game);
        values.put("client", client);
        values.put("response", response);
        return createEvent(StatusPingEvent.class, values);
    }

    /**
     * Creates a new {@link BrewingStandBrewEvent}.
     *
     * @param game The game instance for this {@link GameEvent}
     * @param brewingStand The {@link BrewingStand} involved in this event
     * @param sourceItems The {@link Item}s being modified
     * @param fuelSource The {@link Item} used as the reagent to modify the source items
     * @param brewedItems The {@link Item}s produced as a result
     * @return A new instance of the event
     */
    public static BrewingStandBrewEvent createBrewingStandBrewEvent(Game game, BrewingStand brewingStand, List<ItemStack> sourceItems, ItemStack fuelSource, List<ItemStack> brewedItems) {
        Map<String, Object> values = Maps.newHashMap();
        values.put("game", game);
        values.put("tileEntity", brewingStand);
        values.put("brewingStand", brewingStand);
        values.put("sourceItems", sourceItems);
        values.put("fuelSource", fuelSource);
        values.put("brewedItems", brewedItems);
        return createEvent(BrewingStandBrewEvent.class, values);
    }

}<|MERGE_RESOLUTION|>--- conflicted
+++ resolved
@@ -1019,13 +1019,8 @@
      * @param droppedItems The items to drop
      * @return A new instance of the event
      */
-<<<<<<< HEAD
     public static PlayerDeathEvent createPlayerDeath(Game game, Cause cause, Player player, Location location, Text deathMessage,
-                                                     Collection<Item> droppedItems) {
-=======
-    public static PlayerDeathEvent createPlayerDeath(Game game, Cause cause, Player player, Location location, Message deathMessage,
             Collection<Item> droppedItems) {
->>>>>>> dc07fa0c
         Map<String, Object> values = Maps.newHashMap();
         values.put("game", game);
         values.put("cause", Optional.fromNullable(cause));
